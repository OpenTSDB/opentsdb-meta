# This file is part of OpenTSDB.
# Copyright (C) 2021  Yahoo.
#
# Licensed under the Apache License, Version 2.0 (the "License");
# you may not use this file except in compliance with the License.
# You may obtain a copy of the License at
#
#   http://www.apache.org/licenses/LICENSE-2.0
#
# Unless required by applicable law or agreed to in writing, software
# distributed under the License is distributed on an "AS IS" BASIS,
# WITHOUT WARRANTIES OR CONDITIONS OF ANY KIND, either express or implied.
# See the License for the specific language governing permissions and
# limitations under the License.
#

[package]
name = "myst"
version = "0.1.0"
authors = ["sidhhu <sidhhu@verizonmedia.com>"]
edition = "2018"

[dependencies]
futures = "0.3.1"
tokio = { version = "1.0", features = ["rt-multi-thread", "macros", "sync", "time", "fs"] }
tokio-stream = "0.1.3"
serde = "1.0.119"
chrono = "0.4.18"
log = "0.4.11"
fst = "0.4"
regex-automata = { version = "0.1.9", features = ["transducer"] }
croaring = "0.4.5"
rand = "0.7.3"
byteorder = "1.3.4"
rayon = "1.5.0"
fasthash = "0.4.0"
serde_json = "1.0.61"
strum = "0.20"
strum_macros = "0.20"
once_cell = "1.8.0"

<<<<<<< HEAD
tonic = {version = "0.5.2", features = ["tls"]}
hyper = { version = "0.14", features = ["full"] }
warp = "0.3"
http = "0.2"
http-body = "0.4.2"
pin-project = "1.0"
prost = "0.8"
=======
tonic = {version = "0.4.0", features = ["tls"]}
prost = "0.7"
>>>>>>> 2f34f9b2
local_ipaddress = "0.1.3"

zstd = "0.6.1+zstd.1.4.9"
lz4 = "1.23.2"
snap = "1"

fern = "0.6.0"
lru = "0.6.5"
num_cpus = "1.13.0"

#### S3 ####
rusoto_core = "0.46.0"
rusoto_s3 = "0.46.0"
futures-util = "0.3"
flate2 = "1.0.13"
bytes = "1.0.1"
config = "0.11.0"
num-traits = "0.2"
num-derive = "0.3"
num = "0.4.0"

bloomfilter = "1.0.5"
sys-info = "0.9.0"

libloading = "0.5"
metrics-reporter = { path = "../metrics-reporter", version = "*" }


[build-dependencies]
tonic-build = { version = "0.5.2", features = ["prost"] }

<<<<<<< HEAD
=======

#[[bin]]
#name="client"
#path= "src/client/client.rs"
>>>>>>> 2f34f9b2

[[bin]]
name="server"
path= "src/server/server.rs"

[[bin]]
name="segment-gen"
path= "src/s3/processor.rs"

[[bin]]
name="rollup"
path= "src/s3/rollup.rs"<|MERGE_RESOLUTION|>--- conflicted
+++ resolved
@@ -39,7 +39,6 @@
 strum_macros = "0.20"
 once_cell = "1.8.0"
 
-<<<<<<< HEAD
 tonic = {version = "0.5.2", features = ["tls"]}
 hyper = { version = "0.14", features = ["full"] }
 warp = "0.3"
@@ -47,10 +46,7 @@
 http-body = "0.4.2"
 pin-project = "1.0"
 prost = "0.8"
-=======
-tonic = {version = "0.4.0", features = ["tls"]}
-prost = "0.7"
->>>>>>> 2f34f9b2
+
 local_ipaddress = "0.1.3"
 
 zstd = "0.6.1+zstd.1.4.9"
@@ -82,13 +78,6 @@
 [build-dependencies]
 tonic-build = { version = "0.5.2", features = ["prost"] }
 
-<<<<<<< HEAD
-=======
-
-#[[bin]]
-#name="client"
-#path= "src/client/client.rs"
->>>>>>> 2f34f9b2
 
 [[bin]]
 name="server"
