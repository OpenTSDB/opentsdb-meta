--- conflicted
+++ resolved
@@ -35,7 +35,6 @@
 use myst::setup_logger;
 use std::sync::Arc;
 
-<<<<<<< HEAD
 use std::time::{Duration, SystemTime};
 use tokio_stream::Stream;
 use tonic::transport::{Identity, Server, ServerTlsConfig};
@@ -44,11 +43,7 @@
 
 use std::path::PathBuf;
 use std::task::{Context, Poll};
-=======
-use std::time::SystemTime;
-use tokio_stream::Stream;
-use tonic::transport::{Identity, Server, ServerTlsConfig};
->>>>>>> 2f34f9b2
+
 
 pub struct TimeseriesService {
     pub thread_pool: rayon::ThreadPool,
@@ -157,23 +152,16 @@
     let mut hostname = local_ipaddress::get().unwrap();
     hostname.push_str(":443");
     let addr = hostname.parse()?;
-<<<<<<< HEAD
     // let cert = tokio::fs::read(&config.ssl_cert).await?;
     // let key = tokio::fs::read(&config.ssl_key).await?;
 
     //   let identity = Identity::from_pem(cert, key);
-=======
-    let cert = tokio::fs::read(&config.ssl_cert).await?;
-    let key = tokio::fs::read(&config.ssl_key).await?;
 
-    let identity = Identity::from_pem(cert, key);
->>>>>>> 2f34f9b2
     let myst_service = TimeseriesService::new(metrics_reporter, config);
 
     let svc = MystServiceServer::new(myst_service);
     info!("Starting server on {:?}", hostname);
 
-<<<<<<< HEAD
     Server::builder().add_service(svc).serve(addr).await?;
 
     // let tls_config = ServerTlsConfig::new().identity(identity);
@@ -184,12 +172,6 @@
     //     .serve(addr)
     //     .await.unwrap();
     info!("Started server on {:?}", hostname);
-=======
-    Server::builder()
-        .tls_config(ServerTlsConfig::new().identity(identity))?
-        .add_service(svc)
-        .serve(addr)
-        .await?;
->>>>>>> 2f34f9b2
+
     Ok(())
 }