--- conflicted
+++ resolved
@@ -121,10 +121,8 @@
             container_id: config.get_int("container_id").unwrap_or(1) as usize,
             aws_region: config.get_str("aws_region").unwrap().to_string(),
             aws_endpoint: config.get_str("aws_endpoint").unwrap_or("".to_string()),
-<<<<<<< HEAD
             response_size: config.get_int("response_size").unwrap_or(100000) as u32,
-=======
->>>>>>> 2f34f9b2
+
 
             //Rollup
             rollup_size: config.get_int("rollup_size").unwrap_or(7) as u32,
@@ -136,7 +134,7 @@
 }
 
 fn load_config() -> config::Config {
-    let path = PathBuf::from("/etc/myst/myst-1");
+    let path = PathBuf::from("/etc/myst/myst");
     let file = config::File::from(path);
     let mut config = config::Config::new();
     config.merge(file).unwrap();
