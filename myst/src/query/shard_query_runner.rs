/*
 *
 *  * This file is part of OpenTSDB.
 *  * Copyright (C) 2021  Yahoo.
 *  *
 *  * Licensed under the Apache License, Version 2.0 (the "License");
 *  * you may not use this file except in compliance with the License.
 *  * You may obtain a copy of the License at
 *  *
 *  *   http://www.apache.org/licenses/LICENSE-2.0
 *  *
 *  * Unless required by applicable law or agreed to in writing, software
 *  * distributed under the License is distributed on an "AS IS" BASIS,
 *  * WITHOUT WARRANTIES OR CONDITIONS OF ANY KIND, either express or implied.
 *  * See the License for the specific language governing permissions and
 *  * limitations under the License.
 *
 */

use std::fs::File;
use std::io::{BufReader, Read};
use std::sync::atomic::AtomicU32;
use std::sync::Arc;
use std::{fs, path::Path, thread, time::SystemTime};

use log::{debug, error, info};
use tokio::sync::mpsc;
use tokio::sync::mpsc::{Receiver, UnboundedReceiver};

use crate::query::cache::Cache;
use crate::segment::myst_segment::MystSegment;
use crate::segment::segment_reader::SegmentReader;
use crate::utils::config::{add_dir, Config};
use crate::utils::myst_error::{MystError, Result};

use super::{query::Query, query_runner::QueryRunner};
use metrics_reporter::MetricsReporter;
use tonic::Code;

/// Runs a query for all shards
pub struct ShardQueryRunner {}
pub type TonicResult = std::result::Result<crate::myst_grpc::TimeseriesResponse, tonic::Status>;
impl ShardQueryRunner {
    /// Run query for all shards and returns a receiver side of the channel with a TimeseriesResponse and Status
    /// # Arguments
    /// * `query` - Query to be run
    /// * `shard_pool` - Thread pool to be used to run the query
    /// * `cache` - The cache to be used.
    /// * `config` - Config to be used.
    pub fn run(
        query: &Query,
        shard_pool: &rayon::ThreadPool,
        cache: Arc<Cache>,
        config: &Config,
        metrics_reporter: Option<&Box<dyn MetricsReporter>>,
<<<<<<< HEAD
    ) -> Result<UnboundedReceiver<TonicResult>> {
=======
    ) -> Result<Receiver<std::result::Result<crate::myst_grpc::TimeseriesResponse, tonic::Status>>>
    {
>>>>>>> 2f34f9b2
        let shards = ShardQueryRunner::get_num_shards(config)?;
        let (tx, rx) = mpsc::unbounded_channel();
        let num_shards = shards.len();
        let num_streams = Arc::new(AtomicU32::new(0));
        shard_pool.scope(move |s| {
            for shard_id in shards {
                let _ns = num_streams.clone();
                let c = cache.clone();
                let mut sender = tx.clone();
                s.spawn(move |_s| {
                    info!(
                        "Creating new thread to run shard query {:?} for shard {}",
                        thread::current().id(),
                        shard_id
                    );
                    let mut timeseries_response = crate::myst_grpc::TimeseriesResponse {
                        grouped_timeseries: Vec::new(),
                        dict: None,
                        streams: 0,
                    };
                    let res = ShardQueryRunner::run_for_shard(
                        query,
                        shard_id,
                        shard_pool,
                        c,
                        config,
                        metrics_reporter,
                        sender.clone(),
                    ); // TODO: panic_handler
                    if res.is_err() {
                        let message = format!("Error running query {:?}", res);
                        sender.send(Err(tonic::Status::new(Code::Internal, message)));
                        error!(
                            "Error running query for shard {} {:?} {:?}",
                            shard_id,
                            timeseries_response,
                            res.err()
                        );
<<<<<<< HEAD
=======
                    } else {
                        timeseries_response.streams = num_shards as i32;
                        let res = sender.try_send(Ok(timeseries_response));
                        if res.is_err() {
                            error!("Error sending query response {:?}", res);
                        }
>>>>>>> 2f34f9b2
                    }
                });
            }
        });
        Ok(rx)
    }

    fn get_num_shards(config: &Config) -> Result<Vec<u32>> {
        let mut result = Vec::new();
        let path = String::from(&config.data_read_path);
        let dirs = fs::read_dir(path)?;
        for dir in dirs {
            result.push(
                dir.unwrap()
                    .file_name()
                    .into_string()
                    .unwrap()
                    .parse()
                    .unwrap(),
            );
        }
        Ok(result)
    }

    fn run_for_shard(
        query: &Query,
        shard_id: u32,
        segment_pool: &rayon::ThreadPool,
        cache: Arc<Cache>,
        config: &Config,
        metrics_reporter: Option<&Box<dyn MetricsReporter>>,
<<<<<<< HEAD
        sender: mpsc::UnboundedSender<TonicResult>,
=======
        timeseries_response: &mut crate::myst_grpc::TimeseriesResponse,
>>>>>>> 2f34f9b2
    ) -> Result<()> {
        let curr_time = SystemTime::now();
        let s_time = SystemTime::now();
        let path = String::from(&config.data_read_path);
        let path = add_dir(path, shard_id.to_string());
        let dirs = fs::read_dir(path)?;
        let mut segment_readers = Vec::new();

        for dir in dirs {
            let d = dir.unwrap();
            let mut path = d.path();
            path.push(".lock");
            let mut duration_file = d.path();
            duration_file.push("duration");
            if Path::new(&path).exists() {
                let created = d.file_name().to_str().unwrap().parse::<u64>().unwrap();
                let duration = if duration_file.exists() {
                    let dur = File::open(duration_file.as_path());
                    let mut dur_str = String::new();
                    match dur {
                        Ok(mut dur_file) => {
                            dur_file.read_to_string(&mut dur_str)?;
                            //If a duration file is present, it should have the right format.
                            let fduration = dur_str.parse()?;
                            debug!(
                                "Read duration: {} for file: {:?}",
                                fduration, &duration_file
                            );
                            fduration
                        }
                        Err(e) => {
                            error!(
                                "Unable to read duration for file: {:?} {:?}",
                                &duration_file, e
                            );
                            0
                        }
                    }
                } else {
                    0
                };
                debug!("Duration read for {:?} as {}", &duration_file, duration);

                if query.start <= created && query.end >= created
                    || (duration > 0
                        && query.start >= created
                        && query.start <= (created + duration as u64))
                {
                    let file_path = MystSegment::get_segment_filename(
                        &shard_id,
                        &created,
                        String::from(&config.data_read_path),
                    );
                    let reader = BufReader::new(File::open(file_path.clone())?);
                    let segment_reader = SegmentReader::new(
                        shard_id,
                        created,
                        reader,
                        cache.clone(),
                        file_path,
                        duration,
                    )?;
                    segment_readers.push(segment_reader);
                    //timeseries_response.streams = segment_readers.len() as i32;
                }
            }
        }

        if segment_readers.is_empty() {
            return Err(MystError::new_query_error(
                "No valid segments found for this time range",
            ));
        }

        info!("Running query in segments {:?}", segment_readers);

        let mut query_runner = QueryRunner::new(segment_readers, query, config, metrics_reporter);
        query_runner.search_timeseries(segment_pool, sender)?;
        if metrics_reporter.is_some() {
            metrics_reporter.unwrap().gauge(
                "shard.query.latency",
                &[
                    "shard",
                    shard_id.to_string().as_str(),
                    "host",
                    sys_info::hostname().unwrap().as_str(),
                ],
                SystemTime::now()
                    .duration_since(curr_time)
                    .unwrap()
                    .as_millis() as u64,
            );
        }
        info!(
            "Time taken to query in shard: {:?} is {:?} in thread {:?}",
            shard_id,
            SystemTime::now().duration_since(curr_time).unwrap(),
            thread::current().id()
        );
        Ok(())
    }
}<|MERGE_RESOLUTION|>--- conflicted
+++ resolved
@@ -53,12 +53,8 @@
         cache: Arc<Cache>,
         config: &Config,
         metrics_reporter: Option<&Box<dyn MetricsReporter>>,
-<<<<<<< HEAD
     ) -> Result<UnboundedReceiver<TonicResult>> {
-=======
-    ) -> Result<Receiver<std::result::Result<crate::myst_grpc::TimeseriesResponse, tonic::Status>>>
-    {
->>>>>>> 2f34f9b2
+
         let shards = ShardQueryRunner::get_num_shards(config)?;
         let (tx, rx) = mpsc::unbounded_channel();
         let num_shards = shards.len();
@@ -97,15 +93,6 @@
                             timeseries_response,
                             res.err()
                         );
-<<<<<<< HEAD
-=======
-                    } else {
-                        timeseries_response.streams = num_shards as i32;
-                        let res = sender.try_send(Ok(timeseries_response));
-                        if res.is_err() {
-                            error!("Error sending query response {:?}", res);
-                        }
->>>>>>> 2f34f9b2
                     }
                 });
             }
@@ -137,11 +124,7 @@
         cache: Arc<Cache>,
         config: &Config,
         metrics_reporter: Option<&Box<dyn MetricsReporter>>,
-<<<<<<< HEAD
         sender: mpsc::UnboundedSender<TonicResult>,
-=======
-        timeseries_response: &mut crate::myst_grpc::TimeseriesResponse,
->>>>>>> 2f34f9b2
     ) -> Result<()> {
         let curr_time = SystemTime::now();
         let s_time = SystemTime::now();
