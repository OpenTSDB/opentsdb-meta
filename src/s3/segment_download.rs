--- conflicted
+++ resolved
@@ -30,7 +30,6 @@
     sync::Arc,
     thread,
 };
-use log::info;
 use tokio::sync::RwLock;
 
 //This following imports will move to the main class
@@ -69,13 +68,8 @@
     }
 
     async fn download(self) -> Result<(), Error> {
-<<<<<<< HEAD
-
         info!("In download function for {}", &self.prefix_i);
 
-=======
-        info!("In download function for {}", &self.prefix_i);
->>>>>>> bc5c9c82
         let prefix = Arc::clone(&self.prefix_i);
 
         let mut downloaded_set_original: HashSet<String> = HashSet::new();
@@ -84,13 +78,7 @@
 
         let root_dir = Path::new(&shard_path);
         if root_dir.exists() {
-<<<<<<< HEAD
-
             info!("Reading for {:?} as dir exists", root_dir);
-
-=======
-            info!("Reading for {:?} as dir exists", root_dir);
->>>>>>> bc5c9c82
             let mut files: Vec<String> = Vec::new();
             //Recursively list files
             self.list_files(root_dir, &mut files)?;
@@ -118,11 +106,7 @@
                     }
                 },
                 Err(e) => {
-<<<<<<< HEAD
                     info!("Error fetching files for prefix: {} {:?}", prefix, e);
-=======
-                    info!("Error fetching files for prefix: {}", prefix);
->>>>>>> bc5c9c82
                     continue;
                 }
             };
@@ -199,15 +183,9 @@
                     let parent_path = fpath.parent().unwrap();
                     if !skip {
                         create_dir_all(tpath.parent().unwrap());
-<<<<<<< HEAD
                         create_dir_all(parent_path);
-                        println!("Creating path: {:?}", tpath);
-                        println!("Downloading file: {}", file_name_clone);
-=======
-                        create_dir_all(fpath.parent().unwrap());
                         info!("Creating path: {:?}", tpath);
                         info!("Downloading file: {}", file_name_clone);
->>>>>>> bc5c9c82
                         let mut f = File::create(tpath.clone()).unwrap();
                         let downloaded = store_clone
                             .download(file_name_clone.to_string().to_owned(), &mut f)
