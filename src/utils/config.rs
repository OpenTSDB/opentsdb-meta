/*
 *
 *  * This file is part of OpenTSDB.
 *  * Copyright (C) 2021  Yahoo.
 *  *
 *  * Licensed under the Apache License, Version 2.0 (the "License");
 *  * you may not use this file except in compliance with the License.
 *  * You may obtain a copy of the License at
 *  *
 *  *   http://www.apache.org/licenses/LICENSE-2.0
 *  *
 *  * Unless required by applicable law or agreed to in writing, software
 *  * distributed under the License is distributed on an "AS IS" BASIS,
 *  * WITHOUT WARRANTIES OR CONDITIONS OF ANY KIND, either express or implied.
 *  * See the License for the specific language governing permissions and
 *  * limitations under the License.
 *
 */

use std::path::PathBuf;
/// A constant string that represents tag keys.
pub const TAG_KEYS: &str = "__tagkey";
/// A constant string that represents metrics.
pub const METRIC: &str = "__metric";
/// A constant string that represents tag values.
pub const TAG_VALUES: &str = "__tagvalue";

/// Contains properties for Myst
#[derive(Default)]
pub struct Config {
    // myst properties
    pub shards: usize,
    pub data_path: String,
    pub segment_gen_data_path: String,
    pub cache: Vec<String>,
    pub docstore_block_size: usize,
    pub log_file: String,
    pub ssl_key: String,
    pub ssl_cert: String,
    pub ca_cert: String,
    pub polling_interval: u64,
    pub segment_duration: u64,
<<<<<<< HEAD
    pub segment_full_duration: u64,
=======
>>>>>>> bc5c9c82
    pub namespace: String,
    pub start_epoch: u64,
    pub input_bucket: String,
    pub processed_bucket: String,
    pub aws_key: String,
    pub aws_secret: String,
    pub temp_data_path: String,
    pub download_frequency: u64,
}
// TODO: Cleanup
impl Config {
    /// Loads and builds the config.
    pub fn new() -> Self {
        let path = PathBuf::from("/etc/myst/myst");
        let file = config::File::from(path);
        let mut config = config::Config::new();
        config.merge(file).unwrap();
        let cache_str = config.get_str("cache").unwrap_or(String::from(""));
        let split = cache_str.split(",");
        let mut cache = Vec::new();
        for s in split {
            cache.push(String::from(s));
        }
        Self {
            shards: config.get_int("shards").unwrap_or(10) as usize,
            data_path: config
                .get_str("data_path")
                .unwrap_or(String::from("/var/myst/data/"))
                .to_string(),
<<<<<<< HEAD
            segment_gen_data_path: config
                .get_str("segment_gen_data_path")
                .unwrap_or(String::from("/var/myst/segment_gen/data/"))
                .to_string(),
=======

>>>>>>> bc5c9c82
            cache,
            docstore_block_size: config.get_int("docstore_block_size").unwrap_or(200) as usize,
            log_file: config
                .get_str("log_file")
                .unwrap_or(String::from("/var/log/myst/myst.log"))
                .to_string(),

            ssl_key: config.get_str("ssl_key").unwrap(),
            ssl_cert: config.get_str("ssl_cert").unwrap(),
            ca_cert: config.get_str("ca_cert").unwrap(),

            polling_interval: config.get_int("polling_interval").unwrap() as u64,
            segment_duration: config.get_int("segment_duration").unwrap() as u64,
<<<<<<< HEAD
            segment_full_duration: config.get_int("segment_full_duration").unwrap() as u64,
=======
>>>>>>> bc5c9c82
            namespace: config.get_str("namespace").unwrap().to_string(),
            start_epoch: config.get_int("start_epoch").unwrap() as u64,
            input_bucket: config.get_str("input_bucket").unwrap().to_string(),
            processed_bucket: config.get_str("processed_bucket").unwrap().to_string(),
            aws_key: config.get_str("aws_key").unwrap().to_string(),
            aws_secret: config.get_str("aws_secret").unwrap().to_string(),
            temp_data_path: config.get_str("temp_data_path").unwrap().to_string(),
            download_frequency: config.get_int("download_frequency").unwrap() as u64,
        }
    }
}<|MERGE_RESOLUTION|>--- conflicted
+++ resolved
@@ -40,10 +40,7 @@
     pub ca_cert: String,
     pub polling_interval: u64,
     pub segment_duration: u64,
-<<<<<<< HEAD
     pub segment_full_duration: u64,
-=======
->>>>>>> bc5c9c82
     pub namespace: String,
     pub start_epoch: u64,
     pub input_bucket: String,
@@ -73,14 +70,10 @@
                 .get_str("data_path")
                 .unwrap_or(String::from("/var/myst/data/"))
                 .to_string(),
-<<<<<<< HEAD
             segment_gen_data_path: config
                 .get_str("segment_gen_data_path")
                 .unwrap_or(String::from("/var/myst/segment_gen/data/"))
                 .to_string(),
-=======
-
->>>>>>> bc5c9c82
             cache,
             docstore_block_size: config.get_int("docstore_block_size").unwrap_or(200) as usize,
             log_file: config
@@ -91,13 +84,9 @@
             ssl_key: config.get_str("ssl_key").unwrap(),
             ssl_cert: config.get_str("ssl_cert").unwrap(),
             ca_cert: config.get_str("ca_cert").unwrap(),
-
             polling_interval: config.get_int("polling_interval").unwrap() as u64,
             segment_duration: config.get_int("segment_duration").unwrap() as u64,
-<<<<<<< HEAD
             segment_full_duration: config.get_int("segment_full_duration").unwrap() as u64,
-=======
->>>>>>> bc5c9c82
             namespace: config.get_str("namespace").unwrap().to_string(),
             start_epoch: config.get_int("start_epoch").unwrap() as u64,
             input_bucket: config.get_str("input_bucket").unwrap().to_string(),
